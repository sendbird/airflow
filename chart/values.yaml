# Licensed to the Apache Software Foundation (ASF) under one
# or more contributor license agreements.  See the NOTICE file
# distributed with this work for additional information
# regarding copyright ownership.  The ASF licenses this file
# to you under the Apache License, Version 2.0 (the
# "License"); you may not use this file except in compliance
# with the License.  You may obtain a copy of the License at
#
#   http://www.apache.org/licenses/LICENSE-2.0
#
# Unless required by applicable law or agreed to in writing,
# software distributed under the License is distributed on an
# "AS IS" BASIS, WITHOUT WARRANTIES OR CONDITIONS OF ANY
# KIND, either express or implied.  See the License for the
# specific language governing permissions and limitations
# under the License.
---
# Default values for airflow.
# This is a YAML-formatted file.
# Declare variables to be passed into your templates.

# User and group of airflow user
uid: 50000
gid: 50000

# Airflow home directory
# Used for mount paths
airflowHome: "/opt/airflow"

# Default airflow repository -- overrides all the specific images below
defaultAirflowRepository: apache/airflow

# Default airflow tag to deploy
defaultAirflowTag: 1.10.14


# Select certain nodes for airflow pods.
nodeSelector: {}
affinity: {}
tolerations: []

# Add common labels to all objects and pods defined in this chart.
labels: {}

# Ingress configuration
ingress:
  # Enable ingress resource
  enabled: true

  # Configs for the Ingress of the web Service
  web:
    # Annotations for the web Ingress
    annotations:
      kubernetes.io/ingress.class: alb
      alb.ingress.kubernetes.io/scheme: internet-facing
      alb.ingress.kubernetes.io/certificate-arn: ""
      alb.ingress.kubernetes.io/listen-ports: '[{"HTTP": 80}, {"HTTPS":443}]'
      alb.ingress.kubernetes.io/actions.ssl-redirect: '{"Type": "redirect", "RedirectConfig": { "Protocol": "HTTPS", "Port": "443", "StatusCode": "HTTP_301"}}'
      # the three annotations above enables TLS with ALB, without setting tls.enabled to true

    # The path for the web Ingress
    path: "/*"

    # The hostname for the web Ingress
    host: ""

    # configs for web Ingress TLS
    tls:
      # Enable TLS termination for the web Ingress
      enabled: false
      # the name of a pre-created Secret containing a TLS private key and certificate
      secretName: ""

    # HTTP paths to add to the web Ingress before the default path
    precedingPaths:
      - path: "/*"
        serviceName: ssl-redirect
        servicePort: use-annotation

    # Http paths to add to the web Ingress after the default path
    succeedingPaths: []

  # Configs for the Ingress of the flower Service
  flower:
    # Annotations for the flower Ingress
    annotations: {}

    # The path for the flower Ingress
    path: ""

    # The hostname for the flower Ingress
    host: ""

    # configs for web Ingress TLS
    tls:
      # Enable TLS termination for the flower Ingress
      enabled: false
      # the name of a pre-created Secret containing a TLS private key and certificate
      secretName: ""

    # HTTP paths to add to the flower Ingress before the default path
    precedingPaths: []

    # Http paths to add to the flower Ingress after the default path
    succeedingPaths: []

# Network policy configuration
networkPolicies:
  # Enabled network policies
  enabled: false


# Extra annotations to apply to all
# Airflow pods
airflowPodAnnotations: {}

# Enable RBAC (default on most clusters these days)
rbacEnabled: true

# Airflow executor
# Options: SequentialExecutor, LocalExecutor, CeleryExecutor, KubernetesExecutor
executor: "KubernetesExecutor"

# If this is true and using LocalExecutor/SequentialExecutor/KubernetesExecutor, the scheduler's
# service account will have access to communicate with the api-server and launch pods.
# If this is true and using the CeleryExecutor, the workers will be able to launch pods.
allowPodLaunching: true

# Images
images:
  airflow:
    repository: ~
    tag: ~
    pullPolicy: IfNotPresent
  pod_template:
    repository: ~
    tag: ~
    pullPolicy: IfNotPresent
  flower:
    repository: ~
    tag: ~
    pullPolicy: IfNotPresent
  statsd:
    repository: apache/airflow
    tag: airflow-statsd-exporter-2020.09.05-v0.17.0
    pullPolicy: IfNotPresent
  redis:
    repository: redis
    tag: 6-buster
    pullPolicy: IfNotPresent
  pgbouncer:
    repository: apache/airflow
    tag: airflow-pgbouncer-2020.09.05-1.14.0
    pullPolicy: IfNotPresent
  pgbouncerExporter:
    repository: apache/airflow
    tag: airflow-pgbouncer-exporter-2020.09.25-0.5.0
    pullPolicy: IfNotPresent
  gitSync:
    repository: k8s.gcr.io/git-sync
    tag: v3.1.6
    pullPolicy: IfNotPresent

# Environment variables for all airflow containers
env: []
# - name: ""
#   value: ""

# Secrets for all airflow containers
secret: []
# - envName: ""
#   secretName: ""
#   secretKey: ""

# Extra secrets that will be managed by the chart
# (You can use them with extraEnv or extraEnvFrom or some of the extraVolumes values).
# The format is "key/value" where
#    * key (can be templated) is the the name the secret that will be created
#    * value: an object with the standard 'data' or 'stringData' key (or both).
#          The value associated with those keys must be a string (can be templated)
extraSecrets: {}
# eg:
# extraSecrets:
#   {{ .Release.Name }}-airflow-connections:
#     data: |
#       AIRFLOW_CONN_GCP: 'base64_encoded_gcp_conn_string'
#       AIRFLOW_CONN_AWS: 'base64_encoded_aws_conn_string'
#     stringData: |
#       AIRFLOW_CONN_OTHER: 'other_conn'
#   {{ .Release.Name }}-other-secret-name-suffix: |
#     data: |
#        ...

# Extra ConfigMaps that will be managed by the chart
# (You can use them with extraEnv or extraEnvFrom or some of the extraVolumes values).
# The format is "key/value" where
#    * key (can be templated) is the the name the configmap that will be created
#    * value: an object with the standard 'data' key.
#          The value associated with this keys must be a string (can be templated)
extraConfigMaps: {}
# eg:
# extraConfigMaps:
#   {{ .Release.Name }}-airflow-variables:
#     data: |
#       AIRFLOW_VAR_HELLO_MESSAGE: "Hi!"
#       AIRFLOW_VAR_KUBERNETES_NAMESPACE: "{{ .Release.Namespace }}"

# Extra env 'items' that will be added to the definition of airflow containers
# a string is expected (can be templated).
extraEnv: ~
# eg:
# extraEnv: |
#   - name: PLATFORM
#     value: FR

# Extra envFrom 'items' that will be added to the definition of airflow containers
# A string is expected (can be templated).
extraEnvFrom: ~
# eg:
# extraEnvFrom: |
#   - secretRef:
#       name: '{{ .Release.Name }}-airflow-connections'
#   - configMapRef:
#       name: '{{ .Release.Name }}-airflow-variables'

# Airflow database config
data:
  # If secret names are provided, use those secrets
  metadataSecretName: ~
  resultBackendSecretName: ~

  # Otherwise pass connection values in
  metadataConnection:
<<<<<<< HEAD
    dbms: postgres
    user: postgres
    pass: postgres
    host: ~
    port: 5432
    db: postgres
    sslmode: disable
=======
    dbms: mysql
    user: guest
    pass: abcd123
    host: dataplatform-airflow-local-harley-dw-db.cluster-clpvirxkrsbm.us-west-2.rds.amazonaws.com
    port: 3306
    db: test
    sslmode: ~
>>>>>>> 4f500231
  resultBackendConnection:
    user: postgres
    pass: postgres
    host: ~
    port: 5432
    db: postgres
    sslmode: disable

# Fernet key settings
fernetKey: ~
fernetKeySecretName: ~


# In order to use kerberos you need to create secret containing the keytab file
# The secret name should follow naming convention of the application where resources are
# name {{ .Release-name }}-<POSTFIX>. In case of the keytab file, the postfix is "kerberos-keytab"
# So if your release is named "my-release" the name of the secret should be "my-release-kerberos-keytab"
#
# The Keytab content should be available in the "kerberos.keytab" key of the secret.
#
#  apiVersion: v1
#  kind: Secret
#  data:
#    kerberos.keytab: <base64_encoded keytab file content>
#  type: Opaque
#
#
#  If you have such keytab file you can do it with similar
#
#  kubectl create secret generic {{ .Release.name }}-kerberos-keytab --from-file=kerberos.keytab
#
kerberos:
  enabled: false
  ccacheMountPath: '/var/kerberos-ccache'
  ccacheFileName: 'cache'
  configPath: '/etc/krb5.conf'
  keytabPath: '/etc/airflow.keytab'
  principal: 'airflow@FOO.COM'
  reinitFrequency: 3600
  config: |
    # This is an example config showing how you can use templating and how "example" config
    # might look like. It works with the test kerberos server that we are using during integration
    # testing at Apache Airflow (see `scripts/ci/docker-compose/integration-kerberos.yml` but in
    # order to make it production-ready you must replace it with your own configuration that
    # Matches your kerberos deployment. Administrators of your Kerberos instance should
    # provide the right configuration.

    [logging]
    default = "FILE:{{ template "airflow_logs_no_quote" . }}/kerberos_libs.log"
    kdc = "FILE:{{ template "airflow_logs_no_quote" . }}/kerberos_kdc.log"
    admin_server = "FILE:{{ template "airflow_logs_no_quote" . }}/kadmind.log"

    [libdefaults]
    default_realm = FOO.COM
    ticket_lifetime = 10h
    renew_lifetime = 7d
    forwardable = true

    [realms]
    FOO.COM = {
      kdc = kdc-server.foo.com
      admin_server = admin_server.foo.com
    }

# Airflow Worker Config
workers:
  # Number of airflow celery workers in StatefulSet
  replicas: 1

  # Allow KEDA autoscaling.
  # Persistence.enabled must be set to false to use KEDA.
  keda:
    enabled: false
    namespaceLabels: {}

    # How often KEDA polls the airflow DB to report new scale requests to the HPA
    pollingInterval: 5

    # How many seconds KEDA will wait before scaling to zero.
    # Note that HPA has a separate cooldown period for scale-downs
    cooldownPeriod: 30

    # Maximum number of workers created by keda
    maxReplicaCount: 10

  persistence:
    # Enable persistent volumes
    enabled: true
    # Volume size for worker StatefulSet
    size: 100Gi
    # If using a custom storageClass, pass name ref to all statefulSets here
    storageClassName:
    # Execute init container to chown log directory.
    # This is currently only needed in KinD, due to usage
    # of local-path provisioner.
    fixPermissions: false

  kerberosSidecar:
    # Enable kerberos sidecar
    enabled: false

  resources: {}
  #  limits:
  #   cpu: 100m
  #   memory: 128Mi
  #  requests:
  #   cpu: 100m
  #   memory: 128Mi

  # Grace period for tasks to finish after SIGTERM is sent from kubernetes
  terminationGracePeriodSeconds: 600

  # This setting tells kubernetes that its ok to evict
  # when it wants to scale a node down.
  safeToEvict: true
  # Annotations to add to worker kubernetes service account.
  serviceAccountAnnotations: {}
  # Mount additional volumes into worker.
  extraVolumes: []
  extraVolumeMounts: []

# Airflow scheduler settings
scheduler:
  # Airflow 2.0 allows users to run multiple schedulers,
  # However this feature is only recommended for MySQL 8+ and Postgres
  replicas: 1
  # Scheduler pod disruption budget
  podDisruptionBudget:
    enabled: false

    # PDB configuration
    config:
      maxUnavailable: 1

  resources: {}
  #  limits:
  #   cpu: 100m
  #   memory: 128Mi
  #  requests:
  #   cpu: 100m
  #   memory: 128Mi

  # This setting can overwrite
  # podMutation settings.
  airflowLocalSettings: ~

  # This setting tells kubernetes that its ok to evict
  # when it wants to scale a node down.
  safeToEvict: true

  # Annotations to add to scheduler kubernetes service account.
  serviceAccountAnnotations: {}

  # Mount additional volumes into scheduler.
  extraVolumes: []
  extraVolumeMounts: []

# Airflow webserver settings
webserver:
  livenessProbe:
    initialDelaySeconds: 15
    timeoutSeconds: 30
    failureThreshold: 20
    periodSeconds: 5

  readinessProbe:
    initialDelaySeconds: 15
    timeoutSeconds: 30
    failureThreshold: 20
    periodSeconds: 5

  # Number of webservers
  replicas: 1

  # Additional network policies as needed
  extraNetworkPolicies: []

  resources: {}
  #   limits:
  #     cpu: 100m
  #     memory: 128Mi
  #   requests:
  #     cpu: 100m
  #     memory: 128Mi

  # Create initial user.
  defaultUser:
    enabled: true
    role: Admin
    username: admin
    email: admin@example.com
    firstName: admin
    lastName: user
    password: admin

  # Mount additional volumes into webserver.
  extraVolumes: []
  extraVolumeMounts: []

  # This will be mounted into the Airflow Webserver as a custom
  # webserver_config.py. You can bake a webserver_config.py in to your image
  # instead
  webserverConfig: ~
  # webserverConfig: |
  #   from airflow import configuration as conf

  #   # The SQLAlchemy connection string.
  #   SQLALCHEMY_DATABASE_URI = conf.get('core', 'SQL_ALCHEMY_CONN')

  #   # Flask-WTF flag for CSRF
  #   CSRF_ENABLED = True

  service:
    type: NodePort
    ## service annotations
    annotations: {}

  # Annotations to add to webserver kubernetes service account.
  serviceAccountAnnotations: {}

# Flower settings
flower:
  # Additional network policies as needed
  extraNetworkPolicies: []
  resources: {}
  #   limits:
  #     cpu: 100m
  #     memory: 128Mi
  #   requests:
  #     cpu: 100m
  #     memory: 128Mi

  # A secret containing the connection
  secretName: ~

  # Else, if username and password are set, create secret from username and password
  username: ~
  password: ~

  service:
    type: ClusterIP

# Statsd settings
statsd:
  enabled: true
  # Additional network policies as needed
  extraNetworkPolicies: []
  resources: {}
  #   limits:
  #     cpu: 100m
  #     memory: 128Mi
  #   requests:
  #     cpu: 100m
  #     memory: 128Mi

  service:
    extraAnnotations: {}

# Pgbouncer settings
pgbouncer:
  # Enable pgbouncer
  enabled: false
  # Additional network policies as needed
  extraNetworkPolicies: []

  # Pool sizes
  metadataPoolSize: 10
  resultBackendPoolSize: 5

  # Maximum clients that can connect to pgbouncer (higher = more file descriptors)
  maxClientConn: 100

  # Pgbouner pod disruption budget
  podDisruptionBudget:
    enabled: false

    # PDB configuration
    config:
      maxUnavailable: 1

  # Limit the resources to pgbouncerExported.
  # When you specify the resource request the scheduler uses this information to decide which node to place
  # the Pod on. When you specify a resource limit for a Container, the kubelet enforces those limits so
  # that the running container is not allowed to use more of that resource than the limit you set.
  # See: https://kubernetes.io/docs/concepts/configuration/manage-resources-containers/
  # Example:
  #
  # resource:
  #   limits:
  #     cpu: 100m
  #     memory: 128Mi
  #   requests:
  #     cpu: 100m
  #     memory: 128Mi
  resources: {}

  service:
    extraAnnotations: {}

  # https://www.pgbouncer.org/config.html
  verbose: 0
  logDisconnections: 0
  logConnections: 0

  sslmode: "prefer"
  ciphers: "normal"

  ssl:
    ca: ~
    cert: ~
    key: ~

redis:
  terminationGracePeriodSeconds: 600

  persistence:
    # Enable persistent volumes
    enabled: true
    # Volume size for worker StatefulSet
    size: 1Gi
    # If using a custom storageClass, pass name ref to all statefulSets here
    storageClassName:

  resources: {}
  #  limits:
  #   cpu: 100m
  #   memory: 128Mi
  #  requests:
  #   cpu: 100m
  #   memory: 128Mi

  # If set use as redis secret
  passwordSecretName: ~
  brokerURLSecretName: ~

  # Else, if password is set, create secret with it,
  # else generate a new one on install
  password: ~

  # This setting tells kubernetes that its ok to evict
  # when it wants to scale a node down.
  safeToEvict: true

# Auth secret for a private registry
# This is used if pulling airflow images from a private registry
registry:
  secretName: ~

  # Example:
  # connection:
  #   user: ~
  #   pass: ~
  #   host: ~
  #   email: ~
  connection: {}

# Elasticsearch logging configuration
elasticsearch:
  # Enable elasticsearch task logging
  enabled: false
  # A secret containing the connection
  secretName: ~
  # Or an object representing the connection
  # Example:
  # connection:
  #   user: ~
  #   pass: ~
  #   host: ~
  #   port: ~
  connection: {}


# All ports used by chart
ports:
  flowerUI: 5555
  airflowUI: 8080
  workerLogs: 8793
  redisDB: 6379
  statsdIngest: 9125
  statsdScrape: 9102
  pgbouncer: 6543
  pgbouncerScrape: 9127

# Define any ResourceQuotas for namespace
quotas: {}

# Define default/max/min values for pods and containers in namespace
limits: []

# This runs as a CronJob to cleanup old pods.
cleanup:
  enabled: false
  # Run every 15 minutes
  schedule: "*/15 * * * *"

# Configuration for postgresql subchart
# Not recommended for production
postgresql:
  enabled: true
  postgresqlPassword: postgres
  postgresqlUsername: postgres

# Config settings to go into the mounted airflow.cfg
#
# Please note that these values are passed through the `tpl` function, so are
# all subject to being rendered as go templates. If you need to include a
# literal `{{` in a value, it must be expressed like this:
#
#    a: '{{ "{{ not a template }}" }}'
#
# yamllint disable rule:line-length
config:
  core:
    dags_folder: '{{ include "airflow_dags" . }}'
    load_examples: 'False'
    colored_console_log: 'False'
    executor: '{{ .Values.executor }}'
    remote_logging: '{{- ternary "True" "False" .Values.elasticsearch.enabled }}'
  # Authentication backend used for the experimental API
  api:
    auth_backend: airflow.api.auth.backend.deny_all
  logging:
    logging_level: DEBUG
  metrics:
    statsd_on: '{{ ternary "True" "False" .Values.statsd.enabled }}'
    statsd_port: 9125
    statsd_prefix: airflow
    statsd_host: '{{ printf "%s-statsd" .Release.Name }}'
  webserver:
    enable_proxy_fix: 'True'
    expose_config: 'True'
    rbac: 'True'
    authenticate: 'True'
    auth_backend: 'airflow.contrib.auth.backends.google_auth'
  google:
    client_id: ''
    client_secret: ''
    oauth_callback_route: '/oauth2callback'  # this doesn't have any effect if rbac is turned on
    domain: 'sendbird.com'

  celery:
    default_queue: celery

  scheduler:
    scheduler_heartbeat_sec: 5
    # For Airflow 1.10, backward compatibility
    statsd_on: '{{ ternary "True" "False" .Values.statsd.enabled }}'
    statsd_port: 9125
    statsd_prefix: airflow
    statsd_host: '{{ printf "%s-statsd" .Release.Name }}'

    # Restart Scheduler every 41460 seconds (11 hours 31 minutes)
    # The odd time is chosen so it is not always restarting on the same "hour" boundary
    run_duration: 41460
  elasticsearch:
    json_format: 'True'
    log_id_template: "{dag_id}_{task_id}_{execution_date}_{try_number}"
  elasticsearch_configs:
    max_retries: 3
    timeout: 30
    retry_timeout: 'True'

  kerberos:
    keytab: '{{ .Values.kerberos.keytabPath }}'
    reinit_frequency: '{{ .Values.kerberos.reinitFrequency }}'
    principal: '{{ .Values.kerberos.principal }}'
    ccache: '{{ .Values.kerberos.ccacheMountPath }}/{{ .Values.kerberos.ccacheFileName }}'

  kubernetes:
    namespace: '{{ .Release.Namespace }}'
    airflow_configmap: '{{ include "airflow_config" . }}'
    airflow_local_settings_configmap: '{{ include "airflow_config" . }}'
    pod_template_file: '{{ include "airflow_pod_template_file" . }}/pod_template_file.yaml'
    worker_container_repository: '{{ .Values.images.airflow.repository | default .Values.defaultAirflowRepository }}'
    worker_container_tag: '{{ .Values.images.airflow.tag | default .Values.defaultAirflowTag }}'
    delete_worker_pods: 'True'
    multi_namespace_mode: '{{ if .Values.multiNamespaceMode }}True{{ else }}False{{ end }}'
# yamllint enable rule:line-length

multiNamespaceMode: false

podTemplate: ~

# Git sync
dags:
  persistence:
    # Enable persistent volume for storing dags
    enabled: false
    # Volume size for dags
    size: 1Gi
    # If using a custom storageClass, pass name here
    storageClassName:
    # access mode of the persistent volume
    accessMode: ReadWriteMany
    ## the name of an existing PVC to use
    existingClaim: ~
  gitSync:
    enabled: false
    # git repo clone url
    # ssh examples ssh://git@github.com/apache/airflow.git
    # git@github.com:apache/airflow.git
    # https example: https://github.com/apache/airflow.git
    repo: https://github.com/apache/airflow.git
    branch: v1-10-stable
    rev: HEAD
    root: "/git"
    dest: "repo"
    depth: 1
    # the number of consecutive failures allowed before aborting
    maxFailures: 0
    # subpath within the repo where dags are located
    # should be "" if dags are at repo root
    subPath: "tests/dags"
    # if your repo needs a user name password
    # you can load them to a k8s secret like the one below
    #   ---
    #   apiVersion: v1
    #   kind: Secret
    #   metadata:
    #     name: git-credentials
    #   data:
    #     GIT_SYNC_USERNAME: <base64_encoded_git_username>
    #     GIT_SYNC_PASSWORD: <base64_encoded_git_password>
    # and specify the name of the secret below
    #
    # credentialsSecret: git-credentials
    #
    #
    # If you are using an ssh clone url, you can load
    # the ssh private key to a k8s secret like the one below
    #   ---
    #   apiVersion: v1
    #   kind: Secret
    #   metadata:
    #     name: airflow-ssh-secret
    #   data:
    #     # key needs to be gitSshKey
    #     gitSshKey: <base64_encoded_data>
    # and specify the name of the secret below
    # sshKeySecret: airflow-ssh-secret
    #
    # If you are using an ssh private key, you can additionally
    # specify the content of your known_hosts file, example:
    #
    # knownHosts: |
    #    <host1>,<ip1> <key1>
    #    <host2>,<ip2> <key2>
    # interval between git sync attempts in seconds
    wait: 60
    containerName: git-sync
    uid: 65533<|MERGE_RESOLUTION|>--- conflicted
+++ resolved
@@ -231,7 +231,6 @@
 
   # Otherwise pass connection values in
   metadataConnection:
-<<<<<<< HEAD
     dbms: postgres
     user: postgres
     pass: postgres
@@ -239,15 +238,6 @@
     port: 5432
     db: postgres
     sslmode: disable
-=======
-    dbms: mysql
-    user: guest
-    pass: abcd123
-    host: dataplatform-airflow-local-harley-dw-db.cluster-clpvirxkrsbm.us-west-2.rds.amazonaws.com
-    port: 3306
-    db: test
-    sslmode: ~
->>>>>>> 4f500231
   resultBackendConnection:
     user: postgres
     pass: postgres
